--- conflicted
+++ resolved
@@ -566,8 +566,6 @@
 
         return types.Property(outputs)
 
-<<<<<<< HEAD
-=======
 
 class SelectedSamplesOperator(foo.Operator):
     @property
@@ -599,6 +597,43 @@
 
         outputs.int("num_selected_samples", label="Num Selected Samples")
 
+        return types.Property(outputs)
+
+
+class CurrentSampleExample(foo.Operator):
+    @property
+    def config(self):
+        return foo.OperatorConfig(
+            name="example_current_sample", label="Examples: Current Sample"
+        )
+
+    def execute(self, ctx):
+        if ctx.current_sample is None:
+            return {
+                "result": {
+                    "message": "No sample provided. Select a sample to see the result."
+                }
+            }
+
+        sample = ctx.dataset[ctx.current_sample]
+
+        if ctx.dataset.media_type == "group":
+            group_field = ctx.dataset.group_field
+            current_group = sample[group_field].id
+        else:
+            current_group = None
+
+        return {
+            "result": {
+                "current_sample": ctx.current_sample,
+                "sample": sample.to_dict() if sample else None,
+                "current_group": current_group,
+            }
+        }
+
+    def resolve_output(self, ctx):
+        outputs = types.Object()
+        outputs.obj("result", label="Result", view=types.JSONView())
         return types.Property(outputs)
 
 
@@ -695,44 +730,6 @@
                 f"The delegated operator does not have access to the secret."
             )
 
-
->>>>>>> c26b7243
-class CurrentSampleExample(foo.Operator):
-    @property
-    def config(self):
-        return foo.OperatorConfig(
-            name="example_current_sample",
-            label="Examples: Current Sample"
-        )
-    
-    def execute(self, ctx):
-        if ctx.current_sample is None:
-            return {"result": {"message": "No sample provided. Select a sample to see the result."}}
-        sample = ctx.dataset[ctx.current_sample]
-        current_group = None
-<<<<<<< HEAD
-        group = None
-        group_field = ctx.dataset.group_field
-=======
-        group_field = ctx.dataset.group_field
-        
->>>>>>> c26b7243
-        # Grouped dataset
-        if ctx.dataset.media_type == "group":
-            current_group = sample[group_field].id
-
-        return {
-            "result": {
-                "current_sample": ctx.current_sample,
-                "sample": sample.to_dict() if sample else None,
-                "current_group": current_group
-            }
-        }
-
-    def resolve_output(self, ctx):
-        outputs = types.Object()
-        outputs.obj("result", label="Result", view=types.JSONView())
-        return types.Property(outputs)
 
 def register(p):
     p.register(MessageExamples)
@@ -750,11 +747,8 @@
     p.register(CustomViewExample)
     p.register(OpenHistogramsPanel)
     p.register(SelectedLabelsOperator)
-<<<<<<< HEAD
-=======
     p.register(SelectedSamplesOperator)
+    p.register(CurrentSampleExample)
     p.register(ExampleSetViewOperator)
     p.register(ExampleDelegatedOperator)
-    p.register(ExampleSecretsOperator)
->>>>>>> c26b7243
-    p.register(CurrentSampleExample)+    p.register(ExampleSecretsOperator)
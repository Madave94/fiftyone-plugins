--- conflicted
+++ resolved
@@ -5,22 +5,9 @@
 | `voxel51.com <https://voxel51.com/>`_
 |
 """
-<<<<<<< HEAD
-import json
-import multiprocessing
-=======
-from collections import defaultdict
 import contextlib
 import json
-
-try:
-    from importlib import metadata
-except ImportError:
-    import importlib_metadata as metadata
-
 import multiprocessing.dummy
-from packaging.requirements import Requirement
->>>>>>> dbb1260b
 
 import fiftyone as fo
 import fiftyone.core.media as fom
